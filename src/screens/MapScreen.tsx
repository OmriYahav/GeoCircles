import React, { useCallback, useMemo, useRef, useState } from "react";
import {
  ActivityIndicator,
  Linking,
  Pressable,
  StyleSheet,
  Text,
  View,
} from "react-native";
import { WebView } from "react-native-webview";
import type { WebView as WebViewType } from "react-native-webview";

import { Colors, Fonts } from "../../constants/theme";

const FEATURED_LOCATION = {
  name: "New York City",
  description:
    "Explore the heart of NYC — zoom, pan, and uncover vibrant neighborhoods and iconic landmarks.",
  embedUrl:
    "https://www.google.com/maps/embed?pb=!1m18!1m12!1m3!1d193571.43830260472!2d-74.11808643851677!3d40.70582543401667!2m3!1f0!2f0!3f0!3m2!1i1024!2i768!4f13.1!3m3!1m2!1s0x0%3A0x0!2zNDDCsDQyJzIxLjAiTiA3NMKwMDcnMzAuMCJX!5e0!3m2!1sen!2sus!4v1699999999999",
  externalUrl:
    "https://maps.google.com/?q=New+York+City%2C+NY%2C+USA&z=12",
};

export default function MapScreen() {
  const [isLoading, setIsLoading] = useState(true);
  const [loadError, setLoadError] = useState<string | null>(null);
<<<<<<< HEAD
  const [isOverlayDismissed, setOverlayDismissed] = useState(false);
=======
>>>>>>> 0036adcb
  const webViewRef = useRef<WebViewType>(null);

  const html = useMemo(
    () => `
    <!DOCTYPE html>
    <html>
      <head>
        <meta name="viewport" content="width=device-width, initial-scale=1.0">
        <style>
          * { box-sizing: border-box; }
          body, html { margin: 0; padding: 0; height: 100%; background: #000; }
          iframe { border: 0; width: 100%; height: 100%; }
        </style>
      </head>
      <body>
        <iframe
          src="${FEATURED_LOCATION.embedUrl}"
          allowfullscreen=""
          loading="lazy"
          referrerpolicy="no-referrer-when-downgrade">
        </iframe>
      </body>
    </html>
  `,
    []
  );

  const handleMapReady = useCallback(() => {
    setLoadError(null);
    setIsLoading(false);
  }, []);

  const handleMapError = useCallback(() => {
    setLoadError("We couldn't load the interactive map. Please try again.");
    setIsLoading(false);
  }, []);

  const handleRetry = useCallback(() => {
    setLoadError(null);
    setIsLoading(true);
    webViewRef.current?.reload();
  }, []);

  const handleOpenInMaps = useCallback(async () => {
    try {
      const canOpen = await Linking.canOpenURL(FEATURED_LOCATION.externalUrl);
      if (canOpen) {
        Linking.openURL(FEATURED_LOCATION.externalUrl);
      }
    } catch (error) {
      console.error("Failed to open maps", error);
    }
  }, []);
<<<<<<< HEAD

  const handleDismissOverlay = useCallback(() => {
    setOverlayDismissed(true);
  }, []);
=======
>>>>>>> 0036adcb

  return (
    <View style={styles.container}>
      <WebView
        ref={webViewRef}
        originWhitelist={["*"]}
        source={{ html }}
        style={styles.map}
        onLoadEnd={handleMapReady}
        onError={handleMapError}
      />

<<<<<<< HEAD
      {isLoading && !loadError && (
=======
      {isLoading && !loadError ? (
>>>>>>> 0036adcb
        <View style={styles.loadingOverlay} pointerEvents="none">
          <ActivityIndicator color={Colors.light.tint} size="large" />
          <Text style={styles.loadingText}>Loading map experience…</Text>
        </View>
<<<<<<< HEAD
      )}

      {loadError && (
=======
      ) : null}

      {loadError ? (
>>>>>>> 0036adcb
        <View style={styles.errorContainer}>
          <Text style={styles.errorTitle}>Map unavailable</Text>
          <Text style={styles.errorDescription}>{loadError}</Text>
          <View style={styles.errorActions}>
            <Pressable
              accessibilityRole="button"
              onPress={handleRetry}
              style={({ pressed }) => [
                styles.secondaryAction,
                pressed && { opacity: 0.7 },
              ]}
            >
              <Text style={styles.secondaryActionText}>Try again</Text>
            </Pressable>
            <Pressable
              accessibilityRole="button"
              onPress={handleOpenInMaps}
              style={({ pressed }) => [
                styles.errorAction,
                pressed && { opacity: 0.85 },
              ]}
            >
              <Text style={styles.errorActionText}>Open in Google Maps</Text>
            </Pressable>
          </View>
        </View>
<<<<<<< HEAD
      )}

      {!loadError && !isOverlayDismissed && (
        <View style={styles.overlay}>
          <Pressable
            accessibilityLabel="Hide featured area information"
            accessibilityRole="button"
            hitSlop={12}
            onPress={handleDismissOverlay}
            style={({ pressed }) => [
              styles.overlayDismiss,
              pressed && { opacity: 0.6 },
            ]}
          >
            <Text style={styles.overlayDismissLabel}>Dismiss</Text>
          </Pressable>
=======
      ) : (
        <View style={styles.overlay}>
>>>>>>> 0036adcb
          <Text style={styles.locationEyebrow}>Featured Area</Text>
          <Text style={styles.locationTitle}>{FEATURED_LOCATION.name}</Text>
          <Text style={styles.locationDescription}>
            {FEATURED_LOCATION.description}
          </Text>
          <Pressable
            accessibilityHint="Opens Google Maps with this location"
            accessibilityRole="button"
            onPress={handleOpenInMaps}
            style={({ pressed }) => [
              styles.ctaButton,
              pressed && { opacity: 0.85 },
            ]}
          >
            <Text style={styles.ctaLabel}>Continue in Google Maps</Text>
          </Pressable>
        </View>
      )}
    </View>
  );
}

const styles = StyleSheet.create({
  container: {
    flex: 1,
    backgroundColor: "#000",
  },
  map: {
    flex: 1,
  },
  loadingOverlay: {
    ...StyleSheet.absoluteFillObject,
    alignItems: "center",
    justifyContent: "center",
    backgroundColor: "rgba(0, 0, 0, 0.35)",
  },
  loadingText: {
    marginTop: 12,
    color: Colors.light.background,
    fontFamily: Fonts.sans,
    fontSize: 16,
    fontWeight: "500",
  },
  overlay: {
    position: "absolute",
    left: 24,
    right: 24,
    bottom: 32,
    backgroundColor: "rgba(255, 255, 255, 0.92)",
    padding: 20,
<<<<<<< HEAD
    paddingTop: 32,
=======
>>>>>>> 0036adcb
    borderRadius: 24,
    shadowColor: "#000",
    shadowOpacity: 0.15,
    shadowRadius: 12,
    shadowOffset: { width: 0, height: 8 },
    elevation: 8,
  },
<<<<<<< HEAD
  overlayDismiss: {
    position: "absolute",
    top: 12,
    right: 12,
    paddingHorizontal: 12,
    paddingVertical: 6,
    borderRadius: 999,
    alignItems: "center",
    justifyContent: "center",
    backgroundColor: "rgba(0,0,0,0.08)",
  },
  overlayDismissLabel: {
    fontSize: 13,
    lineHeight: 16,
    letterSpacing: 0.3,
    color: Colors.light.icon,
    fontFamily: Fonts.sans,
    fontWeight: "600",
  },
=======
>>>>>>> 0036adcb
  locationEyebrow: {
    textTransform: "uppercase",
    letterSpacing: 1.6,
    fontSize: 12,
    color: Colors.light.icon,
    marginBottom: 8,
    fontFamily: Fonts.sans,
  },
  locationTitle: {
    fontSize: 22,
    fontWeight: "700",
    color: Colors.light.text,
    marginBottom: 8,
    fontFamily: Fonts.rounded,
  },
  locationDescription: {
    fontSize: 15,
    lineHeight: 22,
    color: Colors.light.icon,
    marginBottom: 16,
    fontFamily: Fonts.serif,
  },
  ctaButton: {
    backgroundColor: Colors.light.tint,
    paddingVertical: 14,
    alignItems: "center",
    borderRadius: 999,
  },
  ctaLabel: {
    color: Colors.dark.text,
    fontWeight: "600",
    fontSize: 16,
    fontFamily: Fonts.sans,
  },
  errorContainer: {
    position: "absolute",
    left: 24,
    right: 24,
    bottom: 32,
    backgroundColor: "rgba(18, 18, 18, 0.94)",
    padding: 20,
    borderRadius: 20,
    borderWidth: StyleSheet.hairlineWidth,
    borderColor: "rgba(255,255,255,0.2)",
  },
  errorActions: {
    flexDirection: "row",
  },
  errorTitle: {
    fontSize: 18,
    fontWeight: "700",
    color: Colors.dark.text,
    marginBottom: 6,
    fontFamily: Fonts.rounded,
  },
  errorDescription: {
    fontSize: 15,
    lineHeight: 22,
    color: Colors.dark.icon,
    marginBottom: 16,
    fontFamily: Fonts.sans,
  },
  errorAction: {
    backgroundColor: Colors.light.tint,
    paddingVertical: 12,
    alignItems: "center",
    borderRadius: 12,
    flex: 1,
  },
  errorActionText: {
    color: Colors.dark.text,
    fontWeight: "600",
    fontSize: 16,
    fontFamily: Fonts.sans,
  },
  secondaryAction: {
    flex: 1,
    paddingVertical: 12,
    alignItems: "center",
    borderRadius: 12,
    borderWidth: StyleSheet.hairlineWidth,
    borderColor: "rgba(255,255,255,0.35)",
    backgroundColor: "transparent",
    marginEnd: 12,
  },
  secondaryActionText: {
    color: Colors.dark.text,
    fontWeight: "500",
    fontSize: 16,
    fontFamily: Fonts.sans,
  },
});<|MERGE_RESOLUTION|>--- conflicted
+++ resolved
@@ -25,10 +25,6 @@
 export default function MapScreen() {
   const [isLoading, setIsLoading] = useState(true);
   const [loadError, setLoadError] = useState<string | null>(null);
-<<<<<<< HEAD
-  const [isOverlayDismissed, setOverlayDismissed] = useState(false);
-=======
->>>>>>> 0036adcb
   const webViewRef = useRef<WebViewType>(null);
 
   const html = useMemo(
@@ -82,13 +78,6 @@
       console.error("Failed to open maps", error);
     }
   }, []);
-<<<<<<< HEAD
-
-  const handleDismissOverlay = useCallback(() => {
-    setOverlayDismissed(true);
-  }, []);
-=======
->>>>>>> 0036adcb
 
   return (
     <View style={styles.container}>
@@ -101,24 +90,14 @@
         onError={handleMapError}
       />
 
-<<<<<<< HEAD
-      {isLoading && !loadError && (
-=======
       {isLoading && !loadError ? (
->>>>>>> 0036adcb
         <View style={styles.loadingOverlay} pointerEvents="none">
           <ActivityIndicator color={Colors.light.tint} size="large" />
           <Text style={styles.loadingText}>Loading map experience…</Text>
         </View>
-<<<<<<< HEAD
-      )}
-
-      {loadError && (
-=======
       ) : null}
 
       {loadError ? (
->>>>>>> 0036adcb
         <View style={styles.errorContainer}>
           <Text style={styles.errorTitle}>Map unavailable</Text>
           <Text style={styles.errorDescription}>{loadError}</Text>
@@ -145,27 +124,8 @@
             </Pressable>
           </View>
         </View>
-<<<<<<< HEAD
-      )}
-
-      {!loadError && !isOverlayDismissed && (
-        <View style={styles.overlay}>
-          <Pressable
-            accessibilityLabel="Hide featured area information"
-            accessibilityRole="button"
-            hitSlop={12}
-            onPress={handleDismissOverlay}
-            style={({ pressed }) => [
-              styles.overlayDismiss,
-              pressed && { opacity: 0.6 },
-            ]}
-          >
-            <Text style={styles.overlayDismissLabel}>Dismiss</Text>
-          </Pressable>
-=======
       ) : (
         <View style={styles.overlay}>
->>>>>>> 0036adcb
           <Text style={styles.locationEyebrow}>Featured Area</Text>
           <Text style={styles.locationTitle}>{FEATURED_LOCATION.name}</Text>
           <Text style={styles.locationDescription}>
@@ -216,10 +176,6 @@
     bottom: 32,
     backgroundColor: "rgba(255, 255, 255, 0.92)",
     padding: 20,
-<<<<<<< HEAD
-    paddingTop: 32,
-=======
->>>>>>> 0036adcb
     borderRadius: 24,
     shadowColor: "#000",
     shadowOpacity: 0.15,
@@ -227,28 +183,6 @@
     shadowOffset: { width: 0, height: 8 },
     elevation: 8,
   },
-<<<<<<< HEAD
-  overlayDismiss: {
-    position: "absolute",
-    top: 12,
-    right: 12,
-    paddingHorizontal: 12,
-    paddingVertical: 6,
-    borderRadius: 999,
-    alignItems: "center",
-    justifyContent: "center",
-    backgroundColor: "rgba(0,0,0,0.08)",
-  },
-  overlayDismissLabel: {
-    fontSize: 13,
-    lineHeight: 16,
-    letterSpacing: 0.3,
-    color: Colors.light.icon,
-    fontFamily: Fonts.sans,
-    fontWeight: "600",
-  },
-=======
->>>>>>> 0036adcb
   locationEyebrow: {
     textTransform: "uppercase",
     letterSpacing: 1.6,
